<?xml version="1.0" encoding="UTF-8"?>
<!--
  ~ Licensed to the Apache Software Foundation (ASF) under one or more
  ~ contributor license agreements.  See the NOTICE file distributed with
  ~ this work for additional information regarding copyright ownership.
  ~ The ASF licenses this file to You under the Apache License, Version 2.0
  ~ (the "License"); you may not use this file except in compliance with
  ~ the License.  You may obtain a copy of the License at
  ~
  ~    http://www.apache.org/licenses/LICENSE-2.0
  ~
  ~ Unless required by applicable law or agreed to in writing, software
  ~ distributed under the License is distributed on an "AS IS" BASIS,
  ~ WITHOUT WARRANTIES OR CONDITIONS OF ANY KIND, either express or implied.
  ~ See the License for the specific language governing permissions and
  ~ limitations under the License.
  -->

<project xmlns="http://maven.apache.org/POM/4.0.0" xmlns:xsi="http://www.w3.org/2001/XMLSchema-instance" xsi:schemaLocation="http://maven.apache.org/POM/4.0.0 http://maven.apache.org/xsd/maven-4.0.0.xsd">
  <modelVersion>4.0.0</modelVersion>
  <parent>
    <groupId>org.apache.spark</groupId>
    <artifactId>spark-parent</artifactId>
    <version>1.3.0-SNAPSHOT</version>
    <relativePath>../../pom.xml</relativePath>
  </parent>

  <groupId>org.apache.spark</groupId>
  <artifactId>spark-streaming-kafka_2.10</artifactId>
  <properties>
    <sbt.project.name>streaming-kafka</sbt.project.name>
  </properties>
  <packaging>jar</packaging>
  <name>Spark Project External Kafka</name>
  <url>http://spark.apache.org/</url>

  <dependencies>
    <dependency>
      <groupId>org.apache.spark</groupId>
      <artifactId>spark-streaming_${scala.binary.version}</artifactId>
      <version>${project.version}</version>
      <scope>provided</scope>
    </dependency>
    <dependency>
      <groupId>org.apache.kafka</groupId>
      <artifactId>kafka_${scala.binary.version}</artifactId>
<<<<<<< HEAD
      <version>0.8.1.1</version>
=======
      <version>0.8.2.0</version>
>>>>>>> 2e67c66b
      <exclusions>
        <exclusion>
          <groupId>com.sun.jmx</groupId>
          <artifactId>jmxri</artifactId>
        </exclusion>
        <exclusion>
          <groupId>com.sun.jdmk</groupId>
          <artifactId>jmxtools</artifactId>
        </exclusion>
        <exclusion>
          <groupId>net.sf.jopt-simple</groupId>
          <artifactId>jopt-simple</artifactId>
        </exclusion>
        <exclusion>
          <groupId>org.slf4j</groupId>
          <artifactId>slf4j-simple</artifactId>
        </exclusion>
        <exclusion>
          <groupId>org.apache.zookeeper</groupId>
          <artifactId>zookeeper</artifactId>
        </exclusion>
      </exclusions>
    </dependency>
    <dependency>
      <groupId>net.sf.jopt-simple</groupId>
      <artifactId>jopt-simple</artifactId>
      <version>3.2</version>
      <scope>test</scope>
    </dependency>
    <dependency>
      <groupId>org.scalacheck</groupId>
      <artifactId>scalacheck_${scala.binary.version}</artifactId>
      <scope>test</scope>
    </dependency>
    <dependency>
      <groupId>junit</groupId>
      <artifactId>junit</artifactId>
      <scope>test</scope>
    </dependency>
    <dependency>
      <groupId>com.novocode</groupId>
      <artifactId>junit-interface</artifactId>
      <scope>test</scope>
    </dependency>
  </dependencies>
  <build>
    <outputDirectory>target/scala-${scala.binary.version}/classes</outputDirectory>
    <testOutputDirectory>target/scala-${scala.binary.version}/test-classes</testOutputDirectory>
  </build>
</project><|MERGE_RESOLUTION|>--- conflicted
+++ resolved
@@ -44,11 +44,7 @@
     <dependency>
       <groupId>org.apache.kafka</groupId>
       <artifactId>kafka_${scala.binary.version}</artifactId>
-<<<<<<< HEAD
-      <version>0.8.1.1</version>
-=======
       <version>0.8.2.0</version>
->>>>>>> 2e67c66b
       <exclusions>
         <exclusion>
           <groupId>com.sun.jmx</groupId>
