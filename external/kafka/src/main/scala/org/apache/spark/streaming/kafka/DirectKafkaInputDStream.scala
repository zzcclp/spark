--- conflicted
+++ resolved
@@ -29,12 +29,8 @@
 import org.apache.spark.streaming.{StreamingContext, Time}
 import org.apache.spark.streaming.dstream._
 import org.apache.spark.streaming.kafka.KafkaCluster.LeaderOffset
-<<<<<<< HEAD
-import org.apache.spark.streaming.scheduler._
-=======
 import org.apache.spark.streaming.scheduler.{RateController, StreamInputInfo}
 import org.apache.spark.streaming.scheduler.rate.RateEstimator
->>>>>>> 04e0fea7
 
 /**
  *  A stream of {@link org.apache.spark.streaming.kafka.KafkaRDD} where
@@ -211,7 +207,6 @@
     }
   }
 
-<<<<<<< HEAD
   private[streaming]
   class DirectKafkaStreamingListener extends StreamingListener {
 
@@ -231,13 +226,13 @@
 
         offsetMap --= offsetMap.filter(_._1 <= batchCompleted.batchInfo.batchTime).keys
     }
-=======
+  }
+
   /**
    * A RateController to retrieve the rate from RateEstimator.
    */
   private[streaming] class DirectKafkaRateController(id: Int, estimator: RateEstimator)
     extends RateController(id, estimator) {
     override def publish(rate: Long): Unit = ()
->>>>>>> 04e0fea7
   }
 }